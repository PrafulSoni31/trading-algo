import os
import json
import logging
from dotenv import load_dotenv
from kiteconnect import KiteConnect, KiteTicker

# Optional helper: auto-generate token if kite_token.json is missing
try:
    from auto_login import run_auto_login
except Exception:
    run_auto_login = None

logger = logging.getLogger("zerodha")
load_dotenv()

<<<<<<< HEAD

# --- Zerodha Broker ---
class ZerodhaBroker(BrokerBase):
    def __init__(self, without_totp):
        super().__init__()
        self.without_totp = without_totp
        self.kite, self.auth_response_data = self.authenticate()
        # self.kite.set_access_token(self.auth_response_data["access_token"])
        self.kite_ws = KiteTicker(api_key=os.getenv('BROKER_API_KEY'), access_token=self.auth_response_data["access_token"])
        self.tick_counter = 0
        self.symbols = []
        self.reconnect_attempts = 0
        self.max_reconnect_attempts = 10
        
    def authenticate(self):
        api_key = os.getenv('BROKER_API_KEY')
        api_secret = os.getenv('BROKER_API_SECRET')

        if not all([api_key, api_secret]):
            raise Exception("BROKER_API_KEY and BROKER_API_SECRET must be set in the .env file.")

        kite = KiteConnect(api_key=api_key)

        print("="*80)
        print("Please follow these steps to authenticate:")
        print("1. Open the following URL in your web browser:")
        print(f"   {kite.login_url()}")
        print("2. Log in to your Zerodha account.")
        print("3. You will be redirected to a new URL. Copy the 'request_token' from that URL.")
        print("   (It looks like: ...&request_token=YOUR_TOKEN&action=...)")
        print("4. Paste the request_token below and press Enter.")
        print("="*80)

        request_token = input("Enter the request_token: ")

        try:
            resp = kite.generate_session(request_token, api_secret)
        except Exception as e:
            logger.error(f"Authentication failed: {e}")
            sys.exit(1)
        
        logger.info("Authentication successful!")
        return kite, resp
    
    def get_orders(self):
        return self.kite.orders()
    
    def get_quote(self, symbol, exchange):
        if ":" not in symbol:   
            symbol = exchange + ":" + symbol
        return self.kite.quote(symbol)
    
    def place_gtt_order(self, symbol, quantity, price, transaction_type, order_type, exchange, product, tag="Unknown"):
        if order_type not in ["LIMIT", "MARKET"]:
            raise ValueError(f"Invalid order type: {order_type}")
        
        if transaction_type not in ["BUY", "SELL"]:
            raise ValueError(f"Invalid transaction type: {transaction_type}")
        
        order_obj = {
            "exchange": exchange,
            "tradingsymbol": symbol,
            "transaction_type": transaction_type,
            "quantity": quantity,
            "order_type": order_type,
            "product": product,
            "price": price,
            "tag": tag
        }
        last_price = self.get_quote(symbol, exchange)[exchange + ":" + symbol]['last_price']
        order_id = self.kite.place_gtt(trigger_type=self.kite.GTT_TYPE_SINGLE, tradingsymbol=symbol, exchange=exchange, trigger_values=[price], last_price=last_price, orders=order_obj)
        return order_id['trigger_id']
    
    def place_order(self, symbol, quantity, price, transaction_type, order_type, variety, exchange, product, tag="Unknown"):
        if order_type == "LIMIT":
            order_type = self.kite.ORDER_TYPE_LIMIT
        elif order_type == "MARKET":
            order_type = self.kite.ORDER_TYPE_MARKET
        else:
            raise ValueError(f"Invalid order type: {order_type}")
        
        if transaction_type == "BUY":
            transaction_type = self.kite.TRANSACTION_TYPE_BUY
        elif transaction_type == "SELL":
            transaction_type = self.kite.TRANSACTION_TYPE_SELL
        else:
            raise ValueError(f"Invalid transaction type: {transaction_type}")
        
        if variety == "REGULAR":
            variety = self.kite.VARIETY_REGULAR
        else:
            raise ValueError(f"Invalid variety: {variety}")
        
        logger.info(f"Placing order for {symbol} with quantity {quantity} at {price} with order type {order_type} and transaction type {transaction_type}, variety {variety}, exchange {exchange}, product {product}, tag {tag}")
        order_attempt = 0
        try:
            while order_attempt < 5:
                order_id = self.kite.place_order(
                    variety=variety,
                    exchange=exchange,
                    tradingsymbol=symbol,
                    transaction_type=transaction_type,
                    quantity=quantity,
                    product=product,
                    order_type=order_type,
                    price=price if order_type == 'LIMIT' else None,
                    tag=tag
                )
                logger.info(f"Order placed: {order_id}")
                return order_id
            logger.error(f"Order placement failed after 5 attempts")
            return -1
        except Exception as e:
            logger.error(f"Order placement failed: {e}")
            return -1
    
    def get_quote(self, symbol):
        return self.kite.quote(symbol)
    

    def get_positions(self):
        return self.kite.positions()

    def historical_data(self, instrument_token, from_date, to_date, interval):
        return self.kite.historical_data(instrument_token, from_date, to_date, interval)

    def symbols_to_subscribe(self, symbols):
        self.symbols = symbols

    ## Websocket Calllbacks
    def on_ticks(self, ws, ticks):  # noqa
        """
        This callback is called when the websocket receives a tick.
        This is the skeleton of the callback.
        The actual implementation has to be handled by the user
        """
        # Callback to receive ticks.
        logger.info("Ticks: {}".format(ticks))
        # self.tick_counter += 1

    def on_connect(self, ws, response):  # noqa
        """
        This callback is called when the websocket is connected.
        This is the skeleton of the callback.
        The actual implementation has to be handled by the user
        """
        # Callback on successful connect.
        # Subscribe to a list of instrument_tokens (RELIANCE and ACC here).
        logger.info("Connected")
        self.reconnect_attempts = 0 # Reset reconnect attempts on successful connection
        # Set RELIANCE to tick in `full` mode.
        ws.subscribe(self.symbols)
        ws.set_mode(ws.MODE_FULL, self.symbols)


    def on_order_update(self, ws, data):
        """
        This callback is called when the websocket receives an order update.
        This is the skeleton of the callback.
        The actual implementation has to be handled by the user
        """
        logger.info("Order update : {}".format(data))

    def on_close(self, ws, code, reason):
        """
        This callback is called when the websocket is closed.
        This is the skeleton of the callback.
        The actual implementation has to be handled by the user
        """
        logger.info("Connection closed: {code} - {reason}".format(code=code, reason=reason))

=======
class ZerodhaBroker:
    """Minimal Zerodha broker wrapper with token bootstrap + websocket helpers."""

    def __init__(self):
        # API creds (BROKER_* or legacy KITE_* keys)
        self.api_key = os.getenv("BROKER_API_KEY") or os.getenv("KITE_API_KEY")
        self.api_secret = os.getenv("BROKER_API_SECRET") or os.getenv("KITE_API_SECRET")
        if not self.api_key:
            raise RuntimeError("KITE_API_KEY/BROKER_API_KEY not set in .env")

        self.kite = KiteConnect(api_key=self.api_key)

        # 1) try kite_token.json (project root or brokers/../)
        access_token = None
        for p in [
            "kite_token.json",
            os.path.abspath(os.path.join(os.path.dirname(__file__), "..", "kite_token.json")),
        ]:
            if os.path.exists(p):
                try:
                    with open(p, "r", encoding="utf-8") as f:
                        access_token = (json.load(f) or {}).get("access_token")
                        if access_token:
                            break
                except Exception as e:
                    logger.warning(f"Failed reading {p}: {e}")

        # 2) if missing, try auto_login()
        if not access_token and run_auto_login:
            logger.info("kite_token.json not found — running auto_login to fetch token...")
            run_auto_login()
            if os.path.exists("kite_token.json"):
                with open("kite_token.json", "r", encoding="utf-8") as f:
                    access_token = (json.load(f) or {}).get("access_token")

        # 3) final fallback: env
        if not access_token:
            access_token = os.getenv("KITE_ACCESS_TOKEN")
        if not access_token:
            raise RuntimeError("No access token found. Run auto_login.py or set KITE_ACCESS_TOKEN in .env")

        self.access_token = access_token
        self.kite.set_access_token(access_token)
        logger.info("Zerodha access token loaded and set.")

        self.kite_ws: KiteTicker | None = None
        self.instruments_df = None

    # ---------- REST helpers ----------
    def get_quote(self, tradingsymbol: str) -> dict:
        return self.kite.quote([tradingsymbol])

    def historical_data(self, instrument_token: int, from_dt, to_dt, interval: str = "minute"):
        return self.kite.historical_data(instrument_token, from_dt, to_dt, interval=interval)

    def positions(self):
        return self.kite.positions()

    def orders(self):
        return self.kite.orders()
>>>>>>> 833691cc

    def download_instruments(self):
        """
        Downloads all tradable instruments from Kite and caches them in memory.
        Subsequent calls will return the cached DataFrame.
        """
        if self.instruments_df is not None:
            logger.info("Instruments already loaded. Returning cached dataframe.")
            return self.instruments_df

        import pandas as pd
        logger.info("Downloading all instruments from broker...")
        instruments = self.kite.instruments()
        df = pd.DataFrame(instruments)

<<<<<<< HEAD
    # Callback when reconnect is on progress
    def on_reconnect(self, ws, attempts_count):
        """
        This callback is called when the websocket is reconnecting.
        This is the skeleton of the callback.
        The actual implementation has to be handled by the user
        """
        logger.info("Reconnecting: {}".format(attempts_count))
        self.reconnect_attempts = attempts_count
        if self.reconnect_attempts > self.max_reconnect_attempts:
            logger.error("Too many reconnect attempts. Exiting.")
            sys.exit(1)
=======
        self.instruments_df = df
        logger.info(f"Downloaded and cached {len(self.instruments_df)} instruments.")
        return self.instruments_df
>>>>>>> 833691cc

    # ---------- WebSocket ----------
    def connect_websocket(self, max_tries: int = 10, delay: int = 5):
        """Connects ticker in a way that works across old/new kiteconnect versions."""
        self.kite_ws = KiteTicker(self.api_key, self.access_token)

<<<<<<< HEAD
    # Callback when all reconnect failed (exhausted max retries)
    def on_noreconnect(self, ws):
        """
        This callback is called when the websocket fails to reconnect.
        This is the skeleton of the callback.
        The actual implementation has to be handled by the user
        """
        logger.error("Reconnect failed after multiple attempts. The market might be closed or there could be a network issue.")
        sys.exit(1)
    
    def download_instruments(self):
        instruments = self.kite.instruments()
        self.instruments_df = pd.DataFrame(instruments)
    
    def get_instruments(self):
        return self.instruments_df
    
    def connect_websocket(self):
=======
        # Bind callbacks (strategy can overwrite attributes before calling)
>>>>>>> 833691cc
        self.kite_ws.on_ticks = self.on_ticks
        self.kite_ws.on_connect = self.on_connect
        self.kite_ws.on_close = self.on_close
        self.kite_ws.on_error = self.on_error
        self.kite_ws.on_reconnect = self.on_reconnect
        self.kite_ws.on_noreconnect = self.on_noreconnect

        # Try to enable auto-reconnect if the method exists; ignore otherwise
        try:
            self.kite_ws.enable_reconnect(
                reconnect=True,
                max_reconnect_tries=max_tries,
                reconnect_delay=delay,
            )
        except Exception:
            # Older builds don't have enable_reconnect — proceed without it
            pass

        # Old builds: connect() only accepts 'threaded'
        self.kite_ws.connect(threaded=True)

    # Default no-op callbacks (your strategy may override these by assignment)
    def on_ticks(self, ws, ticks): pass
    def on_connect(self, ws, response): pass
    def on_close(self, ws, code, reason): pass
    def on_error(self, ws, code, reason): pass
    def on_reconnect(self, ws, attempts_count): pass
    def on_noreconnect(self, ws): pass<|MERGE_RESOLUTION|>--- conflicted
+++ resolved
@@ -13,179 +13,6 @@
 logger = logging.getLogger("zerodha")
 load_dotenv()
 
-<<<<<<< HEAD
-
-# --- Zerodha Broker ---
-class ZerodhaBroker(BrokerBase):
-    def __init__(self, without_totp):
-        super().__init__()
-        self.without_totp = without_totp
-        self.kite, self.auth_response_data = self.authenticate()
-        # self.kite.set_access_token(self.auth_response_data["access_token"])
-        self.kite_ws = KiteTicker(api_key=os.getenv('BROKER_API_KEY'), access_token=self.auth_response_data["access_token"])
-        self.tick_counter = 0
-        self.symbols = []
-        self.reconnect_attempts = 0
-        self.max_reconnect_attempts = 10
-        
-    def authenticate(self):
-        api_key = os.getenv('BROKER_API_KEY')
-        api_secret = os.getenv('BROKER_API_SECRET')
-
-        if not all([api_key, api_secret]):
-            raise Exception("BROKER_API_KEY and BROKER_API_SECRET must be set in the .env file.")
-
-        kite = KiteConnect(api_key=api_key)
-
-        print("="*80)
-        print("Please follow these steps to authenticate:")
-        print("1. Open the following URL in your web browser:")
-        print(f"   {kite.login_url()}")
-        print("2. Log in to your Zerodha account.")
-        print("3. You will be redirected to a new URL. Copy the 'request_token' from that URL.")
-        print("   (It looks like: ...&request_token=YOUR_TOKEN&action=...)")
-        print("4. Paste the request_token below and press Enter.")
-        print("="*80)
-
-        request_token = input("Enter the request_token: ")
-
-        try:
-            resp = kite.generate_session(request_token, api_secret)
-        except Exception as e:
-            logger.error(f"Authentication failed: {e}")
-            sys.exit(1)
-        
-        logger.info("Authentication successful!")
-        return kite, resp
-    
-    def get_orders(self):
-        return self.kite.orders()
-    
-    def get_quote(self, symbol, exchange):
-        if ":" not in symbol:   
-            symbol = exchange + ":" + symbol
-        return self.kite.quote(symbol)
-    
-    def place_gtt_order(self, symbol, quantity, price, transaction_type, order_type, exchange, product, tag="Unknown"):
-        if order_type not in ["LIMIT", "MARKET"]:
-            raise ValueError(f"Invalid order type: {order_type}")
-        
-        if transaction_type not in ["BUY", "SELL"]:
-            raise ValueError(f"Invalid transaction type: {transaction_type}")
-        
-        order_obj = {
-            "exchange": exchange,
-            "tradingsymbol": symbol,
-            "transaction_type": transaction_type,
-            "quantity": quantity,
-            "order_type": order_type,
-            "product": product,
-            "price": price,
-            "tag": tag
-        }
-        last_price = self.get_quote(symbol, exchange)[exchange + ":" + symbol]['last_price']
-        order_id = self.kite.place_gtt(trigger_type=self.kite.GTT_TYPE_SINGLE, tradingsymbol=symbol, exchange=exchange, trigger_values=[price], last_price=last_price, orders=order_obj)
-        return order_id['trigger_id']
-    
-    def place_order(self, symbol, quantity, price, transaction_type, order_type, variety, exchange, product, tag="Unknown"):
-        if order_type == "LIMIT":
-            order_type = self.kite.ORDER_TYPE_LIMIT
-        elif order_type == "MARKET":
-            order_type = self.kite.ORDER_TYPE_MARKET
-        else:
-            raise ValueError(f"Invalid order type: {order_type}")
-        
-        if transaction_type == "BUY":
-            transaction_type = self.kite.TRANSACTION_TYPE_BUY
-        elif transaction_type == "SELL":
-            transaction_type = self.kite.TRANSACTION_TYPE_SELL
-        else:
-            raise ValueError(f"Invalid transaction type: {transaction_type}")
-        
-        if variety == "REGULAR":
-            variety = self.kite.VARIETY_REGULAR
-        else:
-            raise ValueError(f"Invalid variety: {variety}")
-        
-        logger.info(f"Placing order for {symbol} with quantity {quantity} at {price} with order type {order_type} and transaction type {transaction_type}, variety {variety}, exchange {exchange}, product {product}, tag {tag}")
-        order_attempt = 0
-        try:
-            while order_attempt < 5:
-                order_id = self.kite.place_order(
-                    variety=variety,
-                    exchange=exchange,
-                    tradingsymbol=symbol,
-                    transaction_type=transaction_type,
-                    quantity=quantity,
-                    product=product,
-                    order_type=order_type,
-                    price=price if order_type == 'LIMIT' else None,
-                    tag=tag
-                )
-                logger.info(f"Order placed: {order_id}")
-                return order_id
-            logger.error(f"Order placement failed after 5 attempts")
-            return -1
-        except Exception as e:
-            logger.error(f"Order placement failed: {e}")
-            return -1
-    
-    def get_quote(self, symbol):
-        return self.kite.quote(symbol)
-    
-
-    def get_positions(self):
-        return self.kite.positions()
-
-    def historical_data(self, instrument_token, from_date, to_date, interval):
-        return self.kite.historical_data(instrument_token, from_date, to_date, interval)
-
-    def symbols_to_subscribe(self, symbols):
-        self.symbols = symbols
-
-    ## Websocket Calllbacks
-    def on_ticks(self, ws, ticks):  # noqa
-        """
-        This callback is called when the websocket receives a tick.
-        This is the skeleton of the callback.
-        The actual implementation has to be handled by the user
-        """
-        # Callback to receive ticks.
-        logger.info("Ticks: {}".format(ticks))
-        # self.tick_counter += 1
-
-    def on_connect(self, ws, response):  # noqa
-        """
-        This callback is called when the websocket is connected.
-        This is the skeleton of the callback.
-        The actual implementation has to be handled by the user
-        """
-        # Callback on successful connect.
-        # Subscribe to a list of instrument_tokens (RELIANCE and ACC here).
-        logger.info("Connected")
-        self.reconnect_attempts = 0 # Reset reconnect attempts on successful connection
-        # Set RELIANCE to tick in `full` mode.
-        ws.subscribe(self.symbols)
-        ws.set_mode(ws.MODE_FULL, self.symbols)
-
-
-    def on_order_update(self, ws, data):
-        """
-        This callback is called when the websocket receives an order update.
-        This is the skeleton of the callback.
-        The actual implementation has to be handled by the user
-        """
-        logger.info("Order update : {}".format(data))
-
-    def on_close(self, ws, code, reason):
-        """
-        This callback is called when the websocket is closed.
-        This is the skeleton of the callback.
-        The actual implementation has to be handled by the user
-        """
-        logger.info("Connection closed: {code} - {reason}".format(code=code, reason=reason))
-
-=======
 class ZerodhaBroker:
     """Minimal Zerodha broker wrapper with token bootstrap + websocket helpers."""
 
@@ -246,7 +73,6 @@
 
     def orders(self):
         return self.kite.orders()
->>>>>>> 833691cc
 
     def download_instruments(self):
         """
@@ -261,53 +87,17 @@
         logger.info("Downloading all instruments from broker...")
         instruments = self.kite.instruments()
         df = pd.DataFrame(instruments)
-
-<<<<<<< HEAD
-    # Callback when reconnect is on progress
-    def on_reconnect(self, ws, attempts_count):
-        """
-        This callback is called when the websocket is reconnecting.
-        This is the skeleton of the callback.
-        The actual implementation has to be handled by the user
-        """
-        logger.info("Reconnecting: {}".format(attempts_count))
-        self.reconnect_attempts = attempts_count
-        if self.reconnect_attempts > self.max_reconnect_attempts:
-            logger.error("Too many reconnect attempts. Exiting.")
-            sys.exit(1)
-=======
+        
         self.instruments_df = df
         logger.info(f"Downloaded and cached {len(self.instruments_df)} instruments.")
         return self.instruments_df
->>>>>>> 833691cc
 
     # ---------- WebSocket ----------
     def connect_websocket(self, max_tries: int = 10, delay: int = 5):
         """Connects ticker in a way that works across old/new kiteconnect versions."""
         self.kite_ws = KiteTicker(self.api_key, self.access_token)
 
-<<<<<<< HEAD
-    # Callback when all reconnect failed (exhausted max retries)
-    def on_noreconnect(self, ws):
-        """
-        This callback is called when the websocket fails to reconnect.
-        This is the skeleton of the callback.
-        The actual implementation has to be handled by the user
-        """
-        logger.error("Reconnect failed after multiple attempts. The market might be closed or there could be a network issue.")
-        sys.exit(1)
-    
-    def download_instruments(self):
-        instruments = self.kite.instruments()
-        self.instruments_df = pd.DataFrame(instruments)
-    
-    def get_instruments(self):
-        return self.instruments_df
-    
-    def connect_websocket(self):
-=======
         # Bind callbacks (strategy can overwrite attributes before calling)
->>>>>>> 833691cc
         self.kite_ws.on_ticks = self.on_ticks
         self.kite_ws.on_connect = self.on_connect
         self.kite_ws.on_close = self.on_close
