#oi_tracker.py
import os
import sys
from datetime import datetime, timedelta, timezone
from queue import Queue
from collections import deque, defaultdict

# --- Make project root importable ---
CURR_DIR = os.path.dirname(__file__)
PROJECT_ROOT = os.path.abspath(os.path.join(CURR_DIR, ".."))
if PROJECT_ROOT not in sys.path:
    sys.path.insert(0, PROJECT_ROOT)

import yaml
import pandas as pd
import pygame
from termcolor import colored
from logger import logger
from dispatcher import DataDispatcher
from brokers.zerodha import ZerodhaBroker

CONFIG_PATH = os.path.join(CURR_DIR, "configs", "oi_tracker.yml")

def _to_int(x):
    """Ensure plain Python int for Kite ticker methods."""
    try:
        return int(x)
    except Exception:
        return int(float(x))

class OITrackerStrategy:
    """Tracks OI deltas across selected NIFTY option strikes."""
    def __init__(self, broker: ZerodhaBroker, cfg: dict):
        self.broker = broker
        self.cfg = cfg
        self.exchange = cfg.get("exchange", "NFO")
        self.symbol = cfg.get("symbol", "NIFTY")
        self.strike_difference = float(cfg.get("strike_difference", 50))
        self.lot_size = int(cfg.get("lot_size", 50))
        self.refresh_interval = int(cfg.get("refresh_interval", 1))

        instruments_csv = cfg.get("instruments_csv", os.path.join(PROJECT_ROOT, "instruments.csv"))
        if not os.path.exists(instruments_csv):
            raise FileNotFoundError(
                f"Missing instruments file: {instruments_csv}. "
                f"Set 'instruments_csv' in {CONFIG_PATH}"
            )
        self.instruments = pd.read_csv(instruments_csv)

        logger.info(f"Strike difference for is {self.strike_difference}")

        # live OI store per token and rolling buffer of (timestamp, oi)
        self._live_oi = {}                      # token -> latest OI
        self._live_nifty_price = 24000.0        # Default NIFTY price until first tick
        self._oi_buffers = defaultdict(deque)   # token -> deque[(ts, oi)]
        self._buf_maxlen = 2000                 # ~enough for a few hours at 1s-5s ticks

        # token metadata -> (strike, type) to format the tables easily
        self._token_meta = {}                   # token -> {"strike": int|None, "itype": "CE"/"PE"/"IDX"}

        self.historical_data_dfs = {}
        try:
            pygame.mixer.init()
        except Exception:
            pass

        # Initialize the three tables
        self.put_oi_data = pd.DataFrame(columns=['Strike', 'Current OI', '3 Min', '5 Min', '10 Min', '15 Min', '30 Min', '3 Hr'])
        self.call_oi_data = pd.DataFrame(columns=['Strike', 'Current OI', '3 Min', '5 Min', '10 Min', '15 Min', '30 Min', '3 Hr'])
        self.nifty_data = pd.DataFrame(columns=['Current NIFTY', '3 Min', '5 Min', '10 Min', '15 Min', '30 Min', '3 Hr'])


        self._prepare_history_and_subscriptions()

    def _prepare_history_and_subscriptions(self):
        now = datetime.now()
        from_date = now - timedelta(hours=3)

        # --- NIFTY 50 token ---
        nifty_df = self.instruments[self.instruments['tradingsymbol'] == 'NIFTY 50']
        if nifty_df.empty:
            raise RuntimeError("NIFTY 50 instrument not found in instruments.csv")
        self._nifty_token = _to_int(nifty_df.iloc[0]['instrument_token'])

        # --- ATM ±2 strikes ---
        try:
            current_price = self.broker.get_quote("NSE:NIFTY 50")['NSE:NIFTY 50']['last_price']
        except Exception as e:
            logger.error(f"Could not fetch initial NIFTY price: {e}")
            current_price = float(nifty_df.iloc[0].get('last_price', 24000.0))

        atm = self._get_atm_strike(current_price)
        strikes = [atm + i * self.strike_difference for i in range(-2, 3)]

        tokens = [self._nifty_token]

        for strike in strikes:
            pe = self.instruments[
                (self.instruments['strike'] == strike) &
                (self.instruments['instrument_type'] == 'PE')
            ]
            ce = self.instruments[
                (self.instruments['strike'] == strike) &
                (self.instruments['instrument_type'] == 'CE')
            ]
            if not pe.empty:
                tokens.append(_to_int(pe.iloc[0]['instrument_token']))
            if not ce.empty:
                tokens.append(_to_int(ce.iloc[0]['instrument_token']))

        self._option_tokens = [t for t in tokens if t != self._nifty_token]

        # --- Build token metadata for quick lookup in on_ticks_update ---
        self._token_meta[self._nifty_token] = {"strike": None, "itype": "IDX"}
        for t in self._option_tokens:
            row = self.instruments[self.instruments["instrument_token"] == t]
            strike = None
            itype = None
            if not row.empty:
                try:
                    strike = int(float(row.iloc[0].get("strike", 0)))
                except Exception:
                    strike = None
                itype = row.iloc[0].get("instrument_type") or None
            self._token_meta[int(t)] = {"strike": strike, "itype": itype}

        # --- History preload ---
        all_needed = [self._nifty_token] + self._option_tokens
        for token in all_needed:
            try:
                df = pd.DataFrame(self.broker.historical_data(token, from_date, now, "minute"))
            except Exception as e:
                logger.error(f"historical_data failed for token {token}: {e}")
                df = pd.DataFrame()
            if not df.empty:
                df['date'] = pd.to_datetime(df['date'])
                df.set_index('date', inplace=True)
                # Keep only OI if present; otherwise create it later
                cols = df.columns
                if "oi" not in cols and "oi" not in df:
                    # make a single-column df to append to later
                    df = df[[]]
                self.historical_data_dfs[_to_int(token)] = df

        logger.info("Initial historical data populated.")

    def _get_atm_strike(self, price: float) -> int:
        return int(round(price / self.strike_difference) * self.strike_difference)

    def on_ticks_update(self, ticks):
        """
        Consume incoming FULL/LTP ticks, update live OI, extend minute history, and
        print OI deltas for CE/PE grouped by strike over time windows.
        """
        now = datetime.now(timezone.utc)

        # 1) ingest ticks
        updated_oi_tokens = set()
        for tk in ticks:
            token = int(tk.get("instrument_token"))
            if token == self._nifty_token:
                # It's an LTP tick for NIFTY
                price = tk.get("last_price")
                if price is not None:
                    self._live_nifty_price = float(price)
            else:
                # It's a FULL tick for an option
                oi = tk.get("oi")
                if oi is None:
                    continue
                self._live_oi[token] = int(oi)
                buf = self._oi_buffers[token]
                buf.append((now, int(oi)))
                if len(buf) > self._buf_maxlen:
                    buf.popleft()
                updated_oi_tokens.add(token)

        # 2) ensure minute history tracks along
        for token in updated_oi_tokens:
            df = self.historical_data_dfs.get(token)
            if df is None or df.empty:
                self.historical_data_dfs[token] = pd.DataFrame({"oi": [self._live_oi[token]]}, index=[now])
            else:
                last_idx = df.index[-1] if len(df.index) else None
                if last_idx is None or (now - last_idx).total_seconds() >= 55:
                    if "oi" not in df.columns:
                        df["oi"] = None # Add oi column if not present
                    df.loc[now, "oi"] = self._live_oi[token]
                    cutoff = now - timedelta(hours=4)
                    self.historical_data_dfs[token] = df[df.index >= cutoff]

        # also update nifty history
        nifty_df = self.historical_data_dfs.get(self._nifty_token)
        if nifty_df is not None:
            last_idx = nifty_df.index[-1] if len(nifty_df.index) else None
            if last_idx is None or (now - last_idx).total_seconds() >= 55:
                nifty_df.loc[now, "close"] = self._live_nifty_price
                cutoff = now - timedelta(hours=4)
                self.historical_data_dfs[self._nifty_token] = nifty_df[nifty_df.index >= cutoff]

        # 3) compute deltas for windows using history where possible
        windows = {
            "3 Min": timedelta(minutes=3),
            "5 Min": timedelta(minutes=5),
            "10 Min": timedelta(minutes=10),
            "15 Min": timedelta(minutes=15),
            "30 Min": timedelta(minutes=30),
            "3 Hr": timedelta(hours=3),
        }

        rows = []

        def _oi_at_or_before(token: int, ts: datetime) -> int | None:
            df = self.historical_data_dfs.get(token)
            if df is None or df.empty or "oi" not in df.columns:
                return None
            sub = df.loc[:ts]
            if sub.empty or "oi" not in sub:
                return None
            v = sub["oi"].dropna()
            if v.empty:
                return None
            return int(v.iloc[-1])

        def _price_at_or_before(token: int, ts: datetime) -> float | None:
            df = self.historical_data_dfs.get(token)
            if df is None or df.empty or "close" not in df.columns:
                return None
            sub = df.loc[:ts]
            if sub.empty or "close" not in sub:
                return None
            v = sub["close"].dropna()
            if v.empty:
                return None
            return float(v.iloc[-1])

        current_price = self._live_nifty_price
        atm_strike = self._get_atm_strike(current_price)
        strikes = [atm_strike + i * self.strike_difference for i in range(-2, 3)]

        # Clear the tables before populating
        self.put_oi_data = pd.DataFrame(columns=self.put_oi_data.columns)
        self.call_oi_data = pd.DataFrame(columns=self.call_oi_data.columns)
        self.nifty_data = pd.DataFrame(columns=self.nifty_data.columns)

        for strike in strikes:
            # Find the put and call tokens for the current strike
            pe_token = next((t for t, m in self._token_meta.items() if m['strike'] == strike and m['itype'] == 'PE'), None)
            ce_token = next((t for t, m in self._token_meta.items() if m['strike'] == strike and m['itype'] == 'CE'), None)

            # --- Populate Put Table ---
            if pe_token and pe_token in self._live_oi:
                latest_oi = self._live_oi[pe_token]
                row = {"Strike": strike, "Current OI": latest_oi}
                for label, delta_t in windows.items():
                    past_oi = _oi_at_or_before(pe_token, now - delta_t)
                    row[label] = (latest_oi, past_oi) # Store tuple for later processing
                self.put_oi_data.loc[strike] = row

            # --- Populate Call Table ---
            if ce_token and ce_token in self._live_oi:
                latest_oi = self._live_oi[ce_token]
                row = {"Strike": strike, "Current OI": latest_oi}
                for label, delta_t in windows.items():
                    past_oi = _oi_at_or_before(ce_token, now - delta_t)
                    row[label] = (latest_oi, past_oi) # Store tuple for later processing
                self.call_oi_data.loc[strike] = row

        # --- Populate NIFTY Table ---
        nifty_row = {"Current NIFTY": current_price}
        for label, delta_t in windows.items():
            past_price = _price_at_or_before(self._nifty_token, now - delta_t)
            nifty_row[label] = (current_price, past_price)
        self.nifty_data.loc[0] = nifty_row

        # NOTE: The rest of the original function that prints tables is now obsolete
        # and will be replaced by the _print_tables and _check_alerts methods.
        # This part of the code will be removed in a later step.

        # Now apply the formatting to the tables
        self._apply_formatting()

        # Print the tables
        self._print_tables()

        # Check for alerts
        self._check_alerts()

    def _format_cell(self, value_tuple):
        """Formats a (current, past) tuple into the desired string format."""
        if not isinstance(value_tuple, tuple) or len(value_tuple) != 2:
            return "N/A"

        current, past = value_tuple
        if past is None or past == 0:
            return "N/A"

        absolute_change = current - past
        percent_change = (absolute_change / past) * 100

        return f"{percent_change:.2f}% ({absolute_change})"

    def _apply_formatting(self):
        """Applies the cell formatting to all three tables."""
        for col in ['3 Min', '5 Min', '10 Min', '15 Min', '30 Min', '3 Hr']:
            if col in self.put_oi_data.columns:
                self.put_oi_data[col] = self.put_oi_data[col].apply(self._format_cell)
            if col in self.call_oi_data.columns:
                self.call_oi_data[col] = self.call_oi_data[col].apply(self._format_cell)
            if col in self.nifty_data.columns:
                self.nifty_data[col] = self.nifty_data[col].apply(self._format_cell)
        # The old printing logic is now removed.

    def _is_red(self, val, col_name):
        if isinstance(val, str) and '%' in val:
            try:
                percent = float(val.split('%')[0])
                time_val, time_unit = col_name.split(' ')
                time_val = int(time_val)

                thresholds = self.cfg.get("color_thresholds", {})

                if time_unit == 'Hr':
                    time_val = time_val * 60

                if str(time_val) in thresholds and percent > thresholds[str(time_val)]:
                    return True

            except (ValueError, IndexError):
                pass
        return False

    def _print_tables(self):

        def color_code_df(df):
            df_colored = df.copy()
            for col in ['3 Min', '5 Min', '10 Min', '15 Min', '30 Min', '3 Hr']:
                if col in df_colored.columns:
                    df_colored[col] = df_colored[col].apply(lambda x: colored(x, 'red') if self._is_red(x, col) else x)
            return df_colored

        # Clear console before printing
        os.system('cls' if os.name == 'nt' else 'clear')

        print("--- Put OI Data ---")
        print(color_code_df(self.put_oi_data).to_string())

        print("\n--- Call OI Data ---")
        print(color_code_df(self.call_oi_data).to_string())

        print("\n--- NIFTY Data ---")
        print(self.nifty_data.to_string())

    def _check_alerts(self):

        def count_red_cells(df):
            count = 0
            for col in df.columns:
                if 'Min' in col or 'Hr' in col:
                    for val in df[col]:
                        if self._is_red(val, col):
                            count += 1
            return count

        put_red_cells = count_red_cells(self.put_oi_data)
        call_red_cells = count_red_cells(self.call_oi_data)
<<<<<<< HEAD

        total_cells_per_table = (len(self.put_oi_data.index) * (len(self.put_oi_data.columns) - 2))

=======

        total_cells_per_table = (len(self.put_oi_data.index) * 6) # 6 time columns

>>>>>>> 833691cc
        if total_cells_per_table > 0 and ((put_red_cells / total_cells_per_table) > 0.3 or (call_red_cells / total_cells_per_table) > 0.3):
            try:
                alert_sound = self.cfg.get("alert_sound", "alert.wav")
                pygame.mixer.music.load(alert_sound)
                pygame.mixer.music.play()
            except pygame.error:
<<<<<<< HEAD
                logger.error("Could not play alert sound. Make sure 'alert.wav' or 'alert.mp3' is in the root directory.")
=======
                logger.error(f"Could not play alert sound. Make sure '{alert_sound}' is in the root directory.")
>>>>>>> 833691cc
            logger.warning("ALERT: More than 30% of cells in one of the tables are red!")


def main():
    # Load YAML config
    with open(CONFIG_PATH, "r") as f:
        cfg = yaml.safe_load(f)

    broker = ZerodhaBroker()
    dispatcher = DataDispatcher()
    dispatcher.register_main_queue(Queue())

    strategy = OITrackerStrategy(broker, cfg)

    # --- Callbacks wired to this strategy instance ---
    def on_ticks(ws, ticks):
        try:
            dispatcher.dispatch(ticks)
        except Exception as e:
            logger.error(f"Dispatch error: {e}", exc_info=True)

    def on_connect(ws, response):
<<<<<<< HEAD
        logger.info("Websocket connected successfully: {}".format(response))

        # Step 1: Subscribe to NIFTY 50 index and set its mode
        logger.info(f"Subscribing to NIFTY 50 (token: {nifty_instrument_token})...")
        ws.subscribe([nifty_instrument_token])
        logger.info("NIFTY 50 subscription successful.")

        logger.info(f"Setting mode to LTP for NIFTY 50...")
        ws.set_mode(ws.MODE_LTP, [nifty_instrument_token])
        logger.info("NIFTY 50 mode set to LTP.")

        # Step 2: Subscribe to Option instruments and set their mode
        option_instrument_tokens = [token for token in instrument_tokens if token != nifty_instrument_token]
        if option_instrument_tokens:
            logger.info(f"Subscribing to {len(option_instrument_tokens)} option instruments...")
            ws.subscribe(option_instrument_tokens)
            logger.info("Option instruments subscription successful.")

            logger.info(f"Setting mode to FULL for option instruments...")
            ws.set_mode(ws.MODE_FULL, option_instrument_tokens)
            logger.info("Option instruments mode set to FULL.")
=======
        try:
            logger.info(f"Websocket connected successfully: {response}")
            ntok = _to_int(strategy._nifty_token)
            logger.info(f"Subscribing to NIFTY 50 (token: {ntok})...")
            ws.subscribe([ntok])
            logger.info("NIFTY 50 subscription successful.")
            ws.set_mode(ws.MODE_LTP, [ntok])
            logger.info("NIFTY 50 mode set to LTP.")

            option_tokens = [_to_int(t) for t in strategy._option_tokens]
            if option_tokens:
                logger.info(f"Subscribing to {len(option_tokens)} option instruments...")
                ws.subscribe(option_tokens)
                logger.info("Option instruments subscription successful.")
                ws.set_mode(ws.MODE_FULL, option_tokens)
                logger.info("Option instruments mode set to FULL.")
        except Exception as e:
            logger.error(f"on_connect failed: {e}", exc_info=True)
>>>>>>> 833691cc

    broker.on_ticks = on_ticks
    broker.on_connect = on_connect

<<<<<<< HEAD
    strategy = OITrackerStrategy(broker, config)

    # Get all instrument tokens to subscribe
    nifty_instrument_token = strategy.instruments[strategy.instruments['tradingsymbol'] == 'NIFTY 50'].iloc[0]['instrument_token']
    instrument_tokens = [nifty_instrument_token]
    atm_strike = strategy._get_atm_strike(broker.get_quote("NSE:NIFTY 50")['NSE:NIFTY 50']['last_price'])
    strike_prices = [atm_strike + i * strategy.strike_difference for i in range(-2, 3)]
    for strike in strike_prices:
        put_instrument = strategy.instruments[(strategy.instruments['strike'] == strike) & (strategy.instruments['instrument_type'] == 'PE')]
        call_instrument = strategy.instruments[(strategy.instruments['strike'] == strike) & (strategy.instruments['instrument_type'] == 'CE')]
        if not put_instrument.empty:
            instrument_tokens.append(put_instrument.iloc[0]['instrument_token'])
        if not call_instrument.empty:
            instrument_tokens.append(call_instrument.iloc[0]['instrument_token'])

=======
>>>>>>> 833691cc
    broker.connect_websocket()

    try:
        while True:
            try:
                tick_data = dispatcher._main_queue.get()
                strategy.on_ticks_update(tick_data)
            except KeyboardInterrupt:
                logger.info("KeyboardInterrupt received. Stopping strategy.")
                break
            except Exception as e:
                logger.error(f"Error processing tick data: {e}", exc_info=True)
                continue
    except Exception:
        logger.error("FATAL ERROR in main loop", exc_info=True)
    finally:
        logger.info("STRATEGY SHUTDOWN COMPLETE")

if __name__ == "__main__":
    main()<|MERGE_RESOLUTION|>--- conflicted
+++ resolved
@@ -63,7 +63,7 @@
             pygame.mixer.init()
         except Exception:
             pass
-
+        
         # Initialize the three tables
         self.put_oi_data = pd.DataFrame(columns=['Strike', 'Current OI', '3 Min', '5 Min', '10 Min', '15 Min', '30 Min', '3 Hr'])
         self.call_oi_data = pd.DataFrame(columns=['Strike', 'Current OI', '3 Min', '5 Min', '10 Min', '15 Min', '30 Min', '3 Hr'])
@@ -237,7 +237,7 @@
         current_price = self._live_nifty_price
         atm_strike = self._get_atm_strike(current_price)
         strikes = [atm_strike + i * self.strike_difference for i in range(-2, 3)]
-
+        
         # Clear the tables before populating
         self.put_oi_data = pd.DataFrame(columns=self.put_oi_data.columns)
         self.call_oi_data = pd.DataFrame(columns=self.call_oi_data.columns)
@@ -272,17 +272,17 @@
             past_price = _price_at_or_before(self._nifty_token, now - delta_t)
             nifty_row[label] = (current_price, past_price)
         self.nifty_data.loc[0] = nifty_row
-
+        
         # NOTE: The rest of the original function that prints tables is now obsolete
         # and will be replaced by the _print_tables and _check_alerts methods.
         # This part of the code will be removed in a later step.
-
+        
         # Now apply the formatting to the tables
         self._apply_formatting()
-
+        
         # Print the tables
         self._print_tables()
-
+        
         # Check for alerts
         self._check_alerts()
 
@@ -290,14 +290,14 @@
         """Formats a (current, past) tuple into the desired string format."""
         if not isinstance(value_tuple, tuple) or len(value_tuple) != 2:
             return "N/A"
-
+        
         current, past = value_tuple
         if past is None or past == 0:
             return "N/A"
-
+        
         absolute_change = current - past
         percent_change = (absolute_change / past) * 100
-
+        
         return f"{percent_change:.2f}% ({absolute_change})"
 
     def _apply_formatting(self):
@@ -317,12 +317,12 @@
                 percent = float(val.split('%')[0])
                 time_val, time_unit = col_name.split(' ')
                 time_val = int(time_val)
-
+                
                 thresholds = self.cfg.get("color_thresholds", {})
-
+                
                 if time_unit == 'Hr':
                     time_val = time_val * 60
-
+                
                 if str(time_val) in thresholds and percent > thresholds[str(time_val)]:
                     return True
 
@@ -331,7 +331,7 @@
         return False
 
     def _print_tables(self):
-
+        
         def color_code_df(df):
             df_colored = df.copy()
             for col in ['3 Min', '5 Min', '10 Min', '15 Min', '30 Min', '3 Hr']:
@@ -341,10 +341,10 @@
 
         # Clear console before printing
         os.system('cls' if os.name == 'nt' else 'clear')
-
+        
         print("--- Put OI Data ---")
         print(color_code_df(self.put_oi_data).to_string())
-
+        
         print("\n--- Call OI Data ---")
         print(color_code_df(self.call_oi_data).to_string())
 
@@ -352,7 +352,7 @@
         print(self.nifty_data.to_string())
 
     def _check_alerts(self):
-
+        
         def count_red_cells(df):
             count = 0
             for col in df.columns:
@@ -364,26 +364,16 @@
 
         put_red_cells = count_red_cells(self.put_oi_data)
         call_red_cells = count_red_cells(self.call_oi_data)
-<<<<<<< HEAD
-
-        total_cells_per_table = (len(self.put_oi_data.index) * (len(self.put_oi_data.columns) - 2))
-
-=======
-
+        
         total_cells_per_table = (len(self.put_oi_data.index) * 6) # 6 time columns
 
->>>>>>> 833691cc
         if total_cells_per_table > 0 and ((put_red_cells / total_cells_per_table) > 0.3 or (call_red_cells / total_cells_per_table) > 0.3):
             try:
                 alert_sound = self.cfg.get("alert_sound", "alert.wav")
                 pygame.mixer.music.load(alert_sound)
                 pygame.mixer.music.play()
             except pygame.error:
-<<<<<<< HEAD
-                logger.error("Could not play alert sound. Make sure 'alert.wav' or 'alert.mp3' is in the root directory.")
-=======
                 logger.error(f"Could not play alert sound. Make sure '{alert_sound}' is in the root directory.")
->>>>>>> 833691cc
             logger.warning("ALERT: More than 30% of cells in one of the tables are red!")
 
 
@@ -406,29 +396,6 @@
             logger.error(f"Dispatch error: {e}", exc_info=True)
 
     def on_connect(ws, response):
-<<<<<<< HEAD
-        logger.info("Websocket connected successfully: {}".format(response))
-
-        # Step 1: Subscribe to NIFTY 50 index and set its mode
-        logger.info(f"Subscribing to NIFTY 50 (token: {nifty_instrument_token})...")
-        ws.subscribe([nifty_instrument_token])
-        logger.info("NIFTY 50 subscription successful.")
-
-        logger.info(f"Setting mode to LTP for NIFTY 50...")
-        ws.set_mode(ws.MODE_LTP, [nifty_instrument_token])
-        logger.info("NIFTY 50 mode set to LTP.")
-
-        # Step 2: Subscribe to Option instruments and set their mode
-        option_instrument_tokens = [token for token in instrument_tokens if token != nifty_instrument_token]
-        if option_instrument_tokens:
-            logger.info(f"Subscribing to {len(option_instrument_tokens)} option instruments...")
-            ws.subscribe(option_instrument_tokens)
-            logger.info("Option instruments subscription successful.")
-
-            logger.info(f"Setting mode to FULL for option instruments...")
-            ws.set_mode(ws.MODE_FULL, option_instrument_tokens)
-            logger.info("Option instruments mode set to FULL.")
-=======
         try:
             logger.info(f"Websocket connected successfully: {response}")
             ntok = _to_int(strategy._nifty_token)
@@ -447,29 +414,10 @@
                 logger.info("Option instruments mode set to FULL.")
         except Exception as e:
             logger.error(f"on_connect failed: {e}", exc_info=True)
->>>>>>> 833691cc
 
     broker.on_ticks = on_ticks
     broker.on_connect = on_connect
 
-<<<<<<< HEAD
-    strategy = OITrackerStrategy(broker, config)
-
-    # Get all instrument tokens to subscribe
-    nifty_instrument_token = strategy.instruments[strategy.instruments['tradingsymbol'] == 'NIFTY 50'].iloc[0]['instrument_token']
-    instrument_tokens = [nifty_instrument_token]
-    atm_strike = strategy._get_atm_strike(broker.get_quote("NSE:NIFTY 50")['NSE:NIFTY 50']['last_price'])
-    strike_prices = [atm_strike + i * strategy.strike_difference for i in range(-2, 3)]
-    for strike in strike_prices:
-        put_instrument = strategy.instruments[(strategy.instruments['strike'] == strike) & (strategy.instruments['instrument_type'] == 'PE')]
-        call_instrument = strategy.instruments[(strategy.instruments['strike'] == strike) & (strategy.instruments['instrument_type'] == 'CE')]
-        if not put_instrument.empty:
-            instrument_tokens.append(put_instrument.iloc[0]['instrument_token'])
-        if not call_instrument.empty:
-            instrument_tokens.append(call_instrument.iloc[0]['instrument_token'])
-
-=======
->>>>>>> 833691cc
     broker.connect_websocket()
 
     try:
